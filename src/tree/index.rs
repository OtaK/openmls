<<<<<<< HEAD
use serde::{Deserialize, Serialize};
use std::ops::Index;
use std::ops::IndexMut;

use crate::codec::*;

=======
use std::convert::TryFrom;
use std::ops::{Index, IndexMut};

use super::*;

/// NodeIndex is an index to the nodes of a tree, both parent and leaf nodes.
>>>>>>> 6d4a687b
#[derive(
    Debug, Ord, PartialOrd, Eq, PartialEq, Copy, Clone, Hash, Default, Serialize, Deserialize,
)]
pub struct NodeIndex(u32);

impl NodeIndex {
    pub fn as_u32(self) -> u32 {
        self.0
    }
    pub fn as_usize(self) -> usize {
        self.0 as usize
    }
    pub fn is_leaf(&self) -> bool {
        self.0 % 2 == 0
    }
    pub fn is_parent(&self) -> bool {
        self.0 % 2 == 1
    }
}

impl From<u32> for NodeIndex {
    fn from(i: u32) -> NodeIndex {
        NodeIndex(i)
    }
}

impl From<usize> for NodeIndex {
    fn from(i: usize) -> NodeIndex {
        NodeIndex(i as u32)
    }
}

impl From<LeafIndex> for NodeIndex {
    fn from(node_index: LeafIndex) -> NodeIndex {
        NodeIndex(node_index.as_u32() * 2)
    }
}

<<<<<<< HEAD
impl From<&LeafIndex> for NodeIndex {
    fn from(node_index: &LeafIndex) -> NodeIndex {
        NodeIndex(node_index.as_u32() * 2)
    }
}

impl<T> Index<NodeIndex> for Vec<T> {
    type Output = T;

    fn index(&self, node_index: NodeIndex) -> &Self::Output {
        &self[node_index.as_usize()]
    }
}

impl<T> IndexMut<NodeIndex> for Vec<T> {
    fn index_mut(&mut self, node_index: NodeIndex) -> &mut Self::Output {
        &mut self[node_index.as_usize()]
    }
}

impl<T> Index<&NodeIndex> for Vec<T> {
    type Output = T;

    fn index(&self, node_index: &NodeIndex) -> &Self::Output {
        &self[node_index.as_usize()]
    }
}

impl<T> IndexMut<&NodeIndex> for Vec<T> {
    fn index_mut(&mut self, node_index: &NodeIndex) -> &mut Self::Output {
        &mut self[node_index.as_usize()]
    }
}

impl NodeIndex {
    /// Returns `true` if the `NodeIndex` corresponds to a leaf and `false`
    /// otherwise.
    pub(crate) fn is_leaf(&self) -> bool {
        self.as_usize() % 2 == 0
    }
}

=======
/// LeafIndex is an index to the leaves of a tree.
>>>>>>> 6d4a687b
#[derive(
    Debug, Ord, PartialOrd, Eq, PartialEq, Hash, Copy, Clone, Default, Serialize, Deserialize,
)]
pub struct LeafIndex(pub(crate) u32);

impl LeafIndex {
    pub fn as_u32(self) -> u32 {
        self.0
    }
    pub fn as_usize(self) -> usize {
        self.0 as usize
    }
}

impl From<u32> for LeafIndex {
    fn from(i: u32) -> LeafIndex {
        LeafIndex(i)
    }
}

impl Into<u32> for LeafIndex {
    fn into(self) -> u32 {
        self.0
    }
}

impl Into<usize> for LeafIndex {
    fn into(self) -> usize {
        self.0 as usize
    }
}

impl From<usize> for LeafIndex {
    fn from(i: usize) -> LeafIndex {
        LeafIndex(i as u32)
    }
}

impl TryFrom<NodeIndex> for LeafIndex {
    type Error = &'static str;
    fn try_from(node_index: NodeIndex) -> Result<Self, Self::Error> {
        // A node with an odd index must be a parent node and therefore cannot be
        // converted to a leaf node
        if node_index.is_parent() {
            Err("Cannot convert a parent node index to a leaf node index.")
        } else {
            Ok(LeafIndex((node_index.as_u32() + 1) / 2))
        }
    }
}

<<<<<<< HEAD
impl<T> Index<LeafIndex> for Vec<T> {
    type Output = T;
=======
// === Implement Index trait to index Vec<Node> with NodeIndex and LeafIndex ===

impl Index<LeafIndex> for Vec<Node> {
    type Output = Node;
>>>>>>> 6d4a687b

    /// This converts a `LeafIndex`, which points to a particular leaf in the
    /// vector of leaves in a tree, to a `NodeIndex`, i.e. it makes it point the
    /// same leaf, but in the array representing the tree as opposed to the one
    /// only containing the leaves.
    fn index(&self, leaf_index: LeafIndex) -> &Self::Output {
        &self[NodeIndex::from(leaf_index)]
    }
}

impl<T> IndexMut<LeafIndex> for Vec<T> {
    fn index_mut(&mut self, leaf_index: LeafIndex) -> &mut Self::Output {
        &mut self[NodeIndex::from(leaf_index)]
    }
}

impl Index<NodeIndex> for Vec<Node> {
    type Output = Node;

    fn index(&self, node_index: NodeIndex) -> &Self::Output {
        &self[node_index.as_usize()]
    }
}

impl IndexMut<NodeIndex> for Vec<Node> {
    fn index_mut(&mut self, node_index: NodeIndex) -> &mut Self::Output {
        &mut self[node_index.as_usize()]
    }
}

impl Index<&NodeIndex> for Vec<Node> {
    type Output = Node;

    fn index(&self, node_index: &NodeIndex) -> &Self::Output {
        &self[node_index.as_usize()]
    }
}

impl IndexMut<&NodeIndex> for Vec<Node> {
    fn index_mut(&mut self, node_index: &NodeIndex) -> &mut Self::Output {
        &mut self[node_index.as_usize()]
    }
}

#[test]
fn test_indices() {
    let mut vector = vec![1, 2, 3];
    let index = NodeIndex::from(0u32);
    assert_eq!(vector[index], 1);
    assert_eq!(vector[&index], 1);

    vector[index] = 2;
    assert_eq!(vector[index], 2);

    vector[&index] = 2;
    assert_eq!(vector[&index], 2);

    let leaf_index = LeafIndex::from(1u32);
    assert_eq!(vector[leaf_index], 3);

    vector[leaf_index] = 4;
    assert_eq!(vector[leaf_index], 4);
}<|MERGE_RESOLUTION|>--- conflicted
+++ resolved
@@ -1,18 +1,9 @@
-<<<<<<< HEAD
-use serde::{Deserialize, Serialize};
-use std::ops::Index;
-use std::ops::IndexMut;
-
-use crate::codec::*;
-
-=======
 use std::convert::TryFrom;
 use std::ops::{Index, IndexMut};
 
 use super::*;
 
 /// NodeIndex is an index to the nodes of a tree, both parent and leaf nodes.
->>>>>>> 6d4a687b
 #[derive(
     Debug, Ord, PartialOrd, Eq, PartialEq, Copy, Clone, Hash, Default, Serialize, Deserialize,
 )]
@@ -51,7 +42,6 @@
     }
 }
 
-<<<<<<< HEAD
 impl From<&LeafIndex> for NodeIndex {
     fn from(node_index: &LeafIndex) -> NodeIndex {
         NodeIndex(node_index.as_u32() * 2)
@@ -94,9 +84,7 @@
     }
 }
 
-=======
 /// LeafIndex is an index to the leaves of a tree.
->>>>>>> 6d4a687b
 #[derive(
     Debug, Ord, PartialOrd, Eq, PartialEq, Hash, Copy, Clone, Default, Serialize, Deserialize,
 )]
@@ -148,15 +136,8 @@
     }
 }
 
-<<<<<<< HEAD
 impl<T> Index<LeafIndex> for Vec<T> {
     type Output = T;
-=======
-// === Implement Index trait to index Vec<Node> with NodeIndex and LeafIndex ===
-
-impl Index<LeafIndex> for Vec<Node> {
-    type Output = Node;
->>>>>>> 6d4a687b
 
     /// This converts a `LeafIndex`, which points to a particular leaf in the
     /// vector of leaves in a tree, to a `NodeIndex`, i.e. it makes it point the
