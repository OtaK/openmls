--- conflicted
+++ resolved
@@ -270,22 +270,7 @@
         &mut self,
         mls_ciphertext: &MLSCiphertext,
     ) -> Result<MLSPlaintext, MLSCiphertextError> {
-<<<<<<< HEAD
-        let tree = &self.tree().public_tree;
-        let mut indexed_members = HashMap::new();
-        for i in 0..tree.leaf_count().as_usize() {
-            let leaf_index = LeafIndex::from(i);
-            // We can unwrap here, as the index is scoped by the size of the
-            // tree.
-            if let Some(leaf) = &tree.leaf(&leaf_index).unwrap() {
-                indexed_members.insert(leaf_index, leaf.as_leaf_node().unwrap().credential());
-            }
-        }
-
-        Ok(mls_ciphertext.to_plaintext(
-=======
         let mls_plaintext = mls_ciphertext.to_plaintext(
->>>>>>> 6d4a687b
             self.ciphersuite(),
             &self.epoch_secrets,
             &mut self.secret_tree.borrow_mut(),
