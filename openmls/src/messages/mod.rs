--- conflicted
+++ resolved
@@ -384,163 +384,4 @@
             &psks,
         )
     }
-<<<<<<< HEAD
-}
-
-/// PublicGroupState
-///
-/// ```text
-/// struct {
-///     CipherSuite cipher_suite;
-///     opaque group_id<0..255>;
-///     uint64 epoch;
-///     opaque tree_hash<0..255>;
-///     opaque interim_transcript_hash<0..255>;
-///     Extension extensions<0..2^32-1>;
-///     HPKEPublicKey external_pub;
-///     uint32 signer_index;
-///     opaque signature<0..2^16-1>;
-/// } PublicGroupState;
-/// ```
-#[derive(PartialEq, Debug, TlsSerialize, TlsDeserialize, TlsSize)]
-pub struct PublicGroupState {
-    pub(crate) ciphersuite: CiphersuiteName,
-    pub(crate) group_id: GroupId,
-    pub(crate) epoch: GroupEpoch,
-    pub(crate) tree_hash: TlsByteVecU8,
-    pub(crate) interim_transcript_hash: TlsByteVecU8,
-    pub(crate) extensions: TlsVecU32<Extension>,
-    pub(crate) external_pub: HpkePublicKey,
-    pub(crate) signer_index: LeafIndex,
-    pub(crate) signature: Signature,
-}
-
-#[derive(Debug, Clone)]
-pub struct VerifiablePublicGroupState {
-    tbs: PublicGroupStateTbs,
-    signature: Signature,
-}
-
-impl VerifiablePublicGroupState {
-    pub(crate) fn payload(&self) -> &PublicGroupStateTbs {
-        &self.tbs
-    }
-}
-
-mod private_mod {
-    pub struct Seal;
-
-    impl Default for Seal {
-        fn default() -> Self {
-            Seal {}
-        }
-    }
-}
-
-impl VerifiedStruct<VerifiablePublicGroupState> for PublicGroupState {
-    fn from_verifiable(v: VerifiablePublicGroupState, _seal: Self::SealingType) -> Self {
-        Self {
-            ciphersuite: v.tbs.ciphersuite,
-            group_id: v.tbs.group_id,
-            epoch: v.tbs.epoch,
-            tree_hash: v.tbs.tree_hash,
-            interim_transcript_hash: v.tbs.interim_transcript_hash,
-            extensions: v.tbs.extensions,
-            external_pub: v.tbs.external_pub,
-            signer_index: v.tbs.signer_index,
-            signature: v.signature,
-        }
-    }
-
-    type SealingType = private_mod::Seal;
-}
-
-impl SignedStruct<PublicGroupStateTbs> for PublicGroupState {
-    fn from_payload(tbs: PublicGroupStateTbs, signature: Signature) -> Self {
-        Self {
-            ciphersuite: tbs.ciphersuite,
-            group_id: tbs.group_id,
-            epoch: tbs.epoch,
-            tree_hash: tbs.tree_hash,
-            interim_transcript_hash: tbs.interim_transcript_hash,
-            extensions: tbs.extensions,
-            external_pub: tbs.external_pub,
-            signer_index: tbs.signer_index,
-            signature,
-        }
-    }
-}
-
-impl<'a> Verifiable for VerifiablePublicGroupState {
-    fn unsigned_payload(&self) -> Result<Vec<u8>, tls_codec::Error> {
-        self.tbs.tls_serialize_detached()
-    }
-
-    fn signature(&self) -> &Signature {
-        &self.signature
-    }
-}
-
-/// PublicGroupStateTBS
-///
-/// ```text
-/// struct {
-///     opaque group_id<0..255>;
-///     uint64 epoch;
-///     opaque tree_hash<0..255>;
-///     opaque interim_transcript_hash<0..255>;
-///     Extension extensions<0..2^32-1>;
-///     HPKEPublicKey external_pub;
-/// } PublicGroupStateTBS;
-/// ```
-#[derive(TlsSerialize, TlsSize, Debug, Clone)]
-pub(crate) struct PublicGroupStateTbs {
-    pub(crate) ciphersuite: CiphersuiteName,
-    pub(crate) group_id: GroupId,
-    pub(crate) epoch: GroupEpoch,
-    pub(crate) tree_hash: TlsByteVecU8,
-    pub(crate) interim_transcript_hash: TlsByteVecU8,
-    pub(crate) extensions: TlsVecU32<Extension>,
-    pub(crate) external_pub: HpkePublicKey,
-    pub(crate) signer_index: LeafIndex,
-}
-
-impl PublicGroupStateTbs {
-    /// Creates a new `PublicGroupStateTbs` struct from the current internal state
-    /// of the group.
-    pub(crate) fn new(mls_group: &MlsGroup) -> Self {
-        let ciphersuite = mls_group.ciphersuite();
-        let (_external_priv, external_pub) = mls_group
-            .epoch_secrets()
-            .external_secret()
-            .derive_external_keypair(ciphersuite)
-            .into_keys();
-
-        let group_id = mls_group.group_id().clone();
-        let epoch = mls_group.context().epoch();
-        let tree_hash = mls_group.tree().tree_hash().into();
-        let interim_transcript_hash = mls_group.interim_transcript_hash().into();
-        let extensions = mls_group.extensions().into();
-
-        PublicGroupStateTbs {
-            group_id,
-            epoch,
-            tree_hash,
-            interim_transcript_hash,
-            extensions,
-            external_pub,
-            ciphersuite: ciphersuite.name(),
-            signer_index: mls_group.tree().own_node_index(),
-        }
-    }
-}
-
-impl Signable for PublicGroupStateTbs {
-    type SignedOutput = PublicGroupState;
-
-    fn unsigned_payload(&self) -> Result<Vec<u8>, tls_codec::Error> {
-        self.tls_serialize_detached()
-    }
-=======
->>>>>>> 470410d9
 }