//! This module contains the types and implementations for the
//! `PublicGroupState` and `PublicGroupStateTbs` structs of the MLS spec. The
//! `PublicGroupState` implements type-enforced verification in the same way as
//! the `MlsPlaintext` and as described in the [`OpenMLS Wiki`].
//!
//! [`OpenMLS Wiki`]: https://github.com/openmls/openmls/wiki/Signable
use openmls_traits::{types::CryptoError, OpenMlsCryptoProvider};
use tls_codec::{Serialize, TlsByteVecU8, TlsDeserialize, TlsSerialize, TlsSize, TlsVecU32};

use crate::{
    ciphersuite::{
        signable::{Signable, SignedStruct, Verifiable, VerifiedStruct},
        CiphersuiteName, HpkePublicKey, Signature,
    },
    extensions::Extension,
    group::{GroupEpoch, GroupId, MlsGroup},
    treesync::LeafIndex,
};

/// PublicGroupState as defined in the MLS specification as follows:
///
/// ```text
/// struct {
///     CipherSuite cipher_suite;
///     opaque group_id<0..255>;
///     uint64 epoch;
///     opaque tree_hash<0..255>;
///     opaque interim_transcript_hash<0..255>;
///     Extension group_context_extensions<0..2^32-1>;
///     Extension other_extensions<0..2^32-1>;
///     HPKEPublicKey external_pub;
///     uint32 signer_index;
///     opaque signature<0..2^16-1>;
/// } PublicGroupState;
/// ```
///
/// A `PublicGroupState` can be created by verifying a
/// `VerifiablePublicGroupState`.
#[derive(PartialEq, Debug, TlsSerialize, TlsSize)]
pub struct PublicGroupState {
    pub(crate) ciphersuite: CiphersuiteName,
    pub(crate) group_id: GroupId,
    pub(crate) epoch: GroupEpoch,
    pub(crate) tree_hash: TlsByteVecU8,
    pub(crate) interim_transcript_hash: TlsByteVecU8,
    pub(crate) group_context_extensions: TlsVecU32<Extension>,
    pub(crate) other_extensions: TlsVecU32<Extension>,
    pub(crate) external_pub: HpkePublicKey,
    pub(crate) signer_index: LeafIndex,
    pub(crate) signature: Signature,
}

/// The `VerifiablePublicGroupState` represents a `PublicGroupState` of which
/// the signature has not been verified. It implements the `Verifiable` trait
/// and can thus be turned into a `PublicGroupState` by calling `verify(...)`
/// with the `Credential` corresponding to the `CredentialBundle` of the signer.
/// When receiving a serialized "PublicGroupState", it can thus only be
/// deserialized into a `VerifiablePublicGroupState`, which can then be turned
/// into a `PublicGroupState` as described above.
#[derive(Debug, Clone, TlsSize, TlsDeserialize, TlsSerialize)]
pub struct VerifiablePublicGroupState {
    tbs: PublicGroupStateTbs,
    signature: Signature,
}

mod private_mod {
    pub struct Seal;

    impl Default for Seal {
        fn default() -> Self {
            Seal {}
        }
    }
}

impl VerifiedStruct<VerifiablePublicGroupState> for PublicGroupState {
    fn from_verifiable(v: VerifiablePublicGroupState, _seal: Self::SealingType) -> Self {
        Self {
            ciphersuite: v.tbs.ciphersuite,
            group_id: v.tbs.group_id,
            epoch: v.tbs.epoch,
            tree_hash: v.tbs.tree_hash,
            interim_transcript_hash: v.tbs.interim_transcript_hash,
            group_context_extensions: v.tbs.group_context_extensions,
            other_extensions: v.tbs.other_extensions,
            external_pub: v.tbs.external_pub,
            signer_index: v.tbs.signer_index,
            signature: v.signature,
        }
    }

    type SealingType = private_mod::Seal;
}

impl SignedStruct<PublicGroupStateTbs> for PublicGroupState {
    fn from_payload(tbs: PublicGroupStateTbs, signature: Signature) -> Self {
        Self {
            ciphersuite: tbs.ciphersuite,
            group_id: tbs.group_id,
            epoch: tbs.epoch,
            tree_hash: tbs.tree_hash,
            interim_transcript_hash: tbs.interim_transcript_hash,
            group_context_extensions: tbs.group_context_extensions,
            other_extensions: tbs.other_extensions,
            external_pub: tbs.external_pub,
            signer_index: tbs.signer_index,
            signature,
        }
    }
}

impl<'a> Verifiable for VerifiablePublicGroupState {
    fn unsigned_payload(&self) -> Result<Vec<u8>, tls_codec::Error> {
        self.tbs.tls_serialize_detached()
    }

    fn signature(&self) -> &Signature {
        &self.signature
    }
}

/// PublicGroupStateTBS
///
/// ```text
/// struct {
///     opaque group_id<0..255>;
///     uint64 epoch;
///     opaque tree_hash<0..255>;
///     opaque interim_transcript_hash<0..255>;
///     Extension group_context_extensions<0..2^32-1>;
///     Extension other_extensions<0..2^32-1>;
///     HPKEPublicKey external_pub;
/// } PublicGroupStateTBS;
/// ```
#[derive(TlsSize, TlsSerialize, TlsDeserialize, Debug, Clone)]
pub(crate) struct PublicGroupStateTbs {
    pub(crate) ciphersuite: CiphersuiteName,
    pub(crate) group_id: GroupId,
    pub(crate) epoch: GroupEpoch,
    pub(crate) tree_hash: TlsByteVecU8,
    pub(crate) interim_transcript_hash: TlsByteVecU8,
    pub(crate) group_context_extensions: TlsVecU32<Extension>,
    pub(crate) other_extensions: TlsVecU32<Extension>,
    pub(crate) external_pub: HpkePublicKey,
    pub(crate) signer_index: LeafIndex,
}

impl PublicGroupStateTbs {
    /// Creates a new `PublicGroupStateTbs` struct from the current internal state
    /// of the group.
    pub(crate) fn new(
        backend: &impl OpenMlsCryptoProvider,
        mls_group: &MlsGroup,
    ) -> Result<Self, CryptoError> {
        let ciphersuite = mls_group.ciphersuite();
        let external_pub = mls_group
            .epoch_secrets()
            .external_secret()
            .derive_external_keypair(backend.crypto(), ciphersuite)
            .public;

        let group_id = mls_group.group_id().clone();
        let epoch = mls_group.context().epoch();
<<<<<<< HEAD
        let tree_hash = mls_group.tree().tree_hash().into();
=======
        let tree_hash = mls_group.tree().tree_hash(backend)?.into();
>>>>>>> 3f75a1d5
        let interim_transcript_hash = mls_group.interim_transcript_hash().into();
        let other_extensions = mls_group.other_extensions().into();

        Ok(PublicGroupStateTbs {
            group_id,
            epoch,
            tree_hash,
            interim_transcript_hash,
            group_context_extensions: mls_group.group_context_extensions().into(),
            other_extensions,
            external_pub: external_pub.into(),
            ciphersuite: ciphersuite.name(),
<<<<<<< HEAD
            signer_index: mls_group.tree().own_leaf_index(),
        }
=======
            signer_index: mls_group.tree().own_node_index(),
        })
>>>>>>> 3f75a1d5
    }
}

impl Signable for PublicGroupStateTbs {
    type SignedOutput = PublicGroupState;

    fn unsigned_payload(&self) -> Result<Vec<u8>, tls_codec::Error> {
        self.tls_serialize_detached()
    }
}<|MERGE_RESOLUTION|>--- conflicted
+++ resolved
@@ -161,11 +161,7 @@
 
         let group_id = mls_group.group_id().clone();
         let epoch = mls_group.context().epoch();
-<<<<<<< HEAD
         let tree_hash = mls_group.tree().tree_hash().into();
-=======
-        let tree_hash = mls_group.tree().tree_hash(backend)?.into();
->>>>>>> 3f75a1d5
         let interim_transcript_hash = mls_group.interim_transcript_hash().into();
         let other_extensions = mls_group.other_extensions().into();
 
@@ -178,13 +174,8 @@
             other_extensions,
             external_pub: external_pub.into(),
             ciphersuite: ciphersuite.name(),
-<<<<<<< HEAD
-            signer_index: mls_group.tree().own_leaf_index(),
-        }
-=======
             signer_index: mls_group.tree().own_node_index(),
         })
->>>>>>> 3f75a1d5
     }
 }
 
