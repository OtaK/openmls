--- conflicted
+++ resolved
@@ -10,11 +10,7 @@
 /// `MlsCiphertext` is the framing struct for an encrypted `MlsPlaintext`.
 /// This message format is meant to be sent to and received from the Delivery
 /// Service.
-<<<<<<< HEAD
-#[derive(Debug, PartialEq, Clone, Serialize)]
-=======
 #[derive(Debug, PartialEq, Clone, TlsSerialize, TlsDeserialize, TlsSize)]
->>>>>>> e06af6f2
 pub struct MlsCiphertext {
     pub(crate) group_id: GroupId,
     pub(crate) epoch: GroupEpoch,
@@ -138,7 +134,6 @@
                 &sender_data_nonce,
             )
             .map_err(|_| {
-                log::error!("{:?}", backtrace::Backtrace::new());
                 log::error!("Sender data decryption error");
                 MlsCiphertextError::DecryptionError
             })?;
