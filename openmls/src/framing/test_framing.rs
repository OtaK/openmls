use mls_group::create_commit_params::CreateCommitParams;
use mls_group::proposals::ProposalStore;
use mls_group::proposals::StagedProposal;
use openmls_rust_crypto::OpenMlsRustCrypto;
use tls_codec::{Deserialize, Serialize};

use crate::framing::*;
use crate::prelude::KeyPackageBundle;
use crate::prelude::_print_tree;
use crate::{
    ciphersuite::signable::{Signable, Verifiable},
    config::*,
};

/// This tests serializing/deserializing MlsPlaintext
#[test]
fn codec_plaintext() {
    let crypto = OpenMlsRustCrypto::default();

    for ciphersuite in Config::supported_ciphersuites() {
        let credential_bundle = CredentialBundle::new(
            vec![7, 8, 9],
            CredentialType::Basic,
            ciphersuite.signature_scheme(),
            &crypto,
        )
        .unwrap();
        let sender = Sender {
            sender_type: SenderType::Member,
            sender: LeafIndex::from(2u32),
        };
        let group_context =
            GroupContext::new(GroupId::random(&crypto), GroupEpoch(1), vec![], vec![], &[])
                .unwrap();

        let serialized_context = group_context.tls_serialize_detached().unwrap();
        let signature_input = MlsPlaintextTbs::new(
            WireFormat::MlsPlaintext,
            GroupId::random(&crypto),
            GroupEpoch(1u64),
            sender,
            vec![1, 2, 3].into(),
            Payload {
                content_type: ContentType::Application,
                payload: MlsPlaintextContentType::Application(vec![4, 5, 6].into()),
            },
        )
        .with_context(serialized_context.clone());
        let orig: MlsPlaintext = signature_input
            .sign(&crypto, &credential_bundle)
            .expect("Signing failed.");

        let enc = orig.tls_serialize_detached().unwrap();
        let mut copy = VerifiableMlsPlaintext::tls_deserialize(&mut enc.as_slice()).unwrap();
        copy.set_context(serialized_context);
        let copy = copy
            .verify(&crypto, credential_bundle.credential())
            .unwrap();
        assert_eq!(orig, copy);
        assert!(!orig.is_handshake_message());
    }
}

/// This tests serializing/deserializing MlsCiphertext
#[test]
fn codec_ciphertext() {
    let crypto = OpenMlsRustCrypto::default();

    for ciphersuite in Config::supported_ciphersuites() {
        let credential_bundle = CredentialBundle::new(
            vec![7, 8, 9],
            CredentialType::Basic,
            ciphersuite.signature_scheme(),
            &crypto,
        )
        .unwrap();
        let sender = Sender {
            sender_type: SenderType::Member,
            sender: LeafIndex::from(0u32),
        };
        let group_context = GroupContext::new(
            GroupId::from_slice(&[5, 5, 5]),
            GroupEpoch(1),
            vec![],
            vec![],
            &[],
        )
        .unwrap();

        let serialized_context = group_context.tls_serialize_detached().unwrap();
        let signature_input = MlsPlaintextTbs::new(
            WireFormat::MlsCiphertext,
            GroupId::random(&crypto),
            GroupEpoch(1u64),
            sender,
            vec![1, 2, 3].into(),
            Payload {
                payload: MlsPlaintextContentType::Application(vec![4, 5, 6].into()),
                content_type: ContentType::Application,
            },
        )
        .with_context(serialized_context);
        let plaintext: MlsPlaintext = signature_input
            .sign(&crypto, &credential_bundle)
            .expect("Signing failed.");

        let mut key_schedule = KeySchedule::init(
            ciphersuite,
            &crypto,
            JoinerSecret::random(ciphersuite, &crypto, ProtocolVersion::default()),
            None, // PSK
        )
        .expect("Could not create KeySchedule.");

        let serialized_group_context = group_context
            .tls_serialize_detached()
            .expect("Could not serialize group context.");

        key_schedule
            .add_context(&crypto, &serialized_group_context)
            .expect("Could not add context to key schedule");

        let epoch_secrets = key_schedule
            .epoch_secrets(&crypto, false)
            .expect("Could not generte epoch secrets");

        let mut secret_tree = SecretTree::new(epoch_secrets.encryption_secret(), LeafIndex(1));

        let orig = MlsCiphertext::try_from_plaintext(
            &plaintext,
            ciphersuite,
            &crypto,
            &group_context,
            sender.to_leaf_index(),
            Secrets {
                epoch_secrets: &epoch_secrets,
                secret_tree: &mut secret_tree,
            },
            0,
        )
        .expect("Could not encrypt MlsPlaintext.");

        let enc = orig.tls_serialize_detached().unwrap();
        let copy = MlsCiphertext::tls_deserialize(&mut enc.as_slice()).unwrap();

        assert_eq!(orig, copy);
        assert!(!orig.is_handshake_message());
    }
}

/// This tests the correctness of wire format checks
#[test]
fn wire_format_checks() {
    let crypto = OpenMlsRustCrypto::default();

    for ciphersuite in Config::supported_ciphersuites() {
        let credential_bundle = CredentialBundle::new(
            vec![7, 8, 9],
            CredentialType::Basic,
            ciphersuite.signature_scheme(),
            &crypto,
        )
        .unwrap();
        let sender = Sender {
            sender_type: SenderType::Member,
            sender: LeafIndex::from(0u32),
        };
        let group_context = GroupContext::new(
            GroupId::from_slice(&[5, 5, 5]),
            GroupEpoch(1),
            vec![],
            vec![],
            &[],
        )
        .unwrap();

        let serialized_context = group_context.tls_serialize_detached().unwrap();
        let signature_input = MlsPlaintextTbs::new(
            WireFormat::MlsCiphertext,
            GroupId::random(&crypto),
            GroupEpoch(1u64),
            sender,
            vec![1, 2, 3].into(),
            Payload {
                content_type: ContentType::Application,
                payload: MlsPlaintextContentType::Application(vec![4, 5, 6].into()),
            },
        )
        .with_context(serialized_context);
        let mut plaintext: MlsPlaintext = signature_input
            .sign(&crypto, &credential_bundle)
            .expect("Signing failed.");

        let mut key_schedule = KeySchedule::init(
            ciphersuite,
            &crypto,
            JoinerSecret::random(ciphersuite, &crypto, ProtocolVersion::default()),
            None, // PSK
        )
        .expect("Could not create KeySchedule.");

        let serialized_group_context = group_context
            .tls_serialize_detached()
            .expect("Could not serialize group context.");

        key_schedule
            .add_context(&crypto, &serialized_group_context)
            .expect("Could not add context to key schedule");

        let epoch_secrets = key_schedule
            .epoch_secrets(&crypto, false)
            .expect("Could not generte epoch secrets");

        let mut secret_tree = SecretTree::new(epoch_secrets.encryption_secret(), LeafIndex(1));

        let mut ciphertext = MlsCiphertext::try_from_plaintext(
            &plaintext,
            ciphersuite,
            &crypto,
            &group_context,
            sender.to_leaf_index(),
            Secrets {
                epoch_secrets: &epoch_secrets,
                secret_tree: &mut secret_tree,
            },
            0,
        )
        .expect("Could not encrypt MlsPlaintext.");

        // Decrypt the ciphertext and expect the correct wire format

        let verifiable_plaintext = ciphertext
            .to_plaintext(ciphersuite, &crypto, &epoch_secrets, &mut secret_tree)
            .expect("Could not decrypt MlsCiphertext.");

        assert_eq!(
            verifiable_plaintext.wire_format(),
            WireFormat::MlsCiphertext
        );

        // Try to decrypt a ciphertext with the wrong wire format

        ciphertext.set_wire_format(WireFormat::MlsPlaintext);

        assert_eq!(
            ciphertext
                .to_plaintext(ciphersuite, &crypto, &epoch_secrets, &mut secret_tree)
                .expect_err("Could decrypt despite wrong wire format."),
            MlsCiphertextError::WrongWireFormat
        );

        // Try to encrypt an MlsPlaintext with the wrong wire format

        plaintext.set_wire_format(WireFormat::MlsPlaintext);

        assert_eq!(
            MlsCiphertext::try_from_plaintext(
                &plaintext,
                ciphersuite,
                &crypto,
                &group_context,
                sender.to_leaf_index(),
                Secrets {
                    epoch_secrets: &epoch_secrets,
                    secret_tree: &mut secret_tree,
                },
                0,
            )
            .expect_err("Could encrypt despite wrong wire format."),
            MlsCiphertextError::WrongWireFormat
        );
    }
}

#[test]
fn membership_tag() {
    let crypto = &OpenMlsRustCrypto::default();

    for ciphersuite in Config::supported_ciphersuites() {
        let credential_bundle = CredentialBundle::new(
            vec![7, 8, 9],
            CredentialType::Basic,
            ciphersuite.signature_scheme(),
            crypto,
        )
        .unwrap();
        let group_context =
            GroupContext::new(GroupId::random(crypto), GroupEpoch(1), vec![], vec![], &[]).unwrap();
        let membership_key = MembershipKey::from_secret(
            Secret::random(ciphersuite, crypto, None /* MLS version */)
                .expect("Not enough randomness."),
        );
        let mut mls_plaintext = MlsPlaintext::new_application(
            LeafIndex::from(2u32),
            &[1, 2, 3],
            &[4, 5, 6],
            &credential_bundle,
            &group_context,
            &membership_key,
            crypto,
        )
        .unwrap();
        let serialized_context: Vec<u8> = group_context.tls_serialize_detached().unwrap();

        let verifiable_mls_plaintext = VerifiableMlsPlaintext::from_plaintext(
            mls_plaintext.clone(),
            serialized_context.clone(),
        );

        println!(
            "Membership tag error: {:?}",
            verifiable_mls_plaintext.verify_membership(crypto, &membership_key)
        );

        // Verify signature & membership tag
        assert!(verifiable_mls_plaintext
            .verify_membership(crypto, &membership_key)
            .is_ok());

        // Change the content of the plaintext message
        mls_plaintext.set_content(MlsPlaintextContentType::Application(vec![7, 8, 9].into()));
        let verifiable_mls_plaintext =
            VerifiableMlsPlaintext::from_plaintext(mls_plaintext.clone(), serialized_context);

        // Expect the signature & membership tag verification to fail
        assert!(verifiable_mls_plaintext
            .verify_membership(crypto, &membership_key)
            .is_err());
    }
}

#[test]
fn unknown_sender() {
    let crypto = &OpenMlsRustCrypto::default();

    for ciphersuite in Config::supported_ciphersuites() {
        let group_aad = b"Alice's test group";
        let framing_parameters = FramingParameters::new(group_aad, WireFormat::MlsPlaintext);

        // Define credential bundles
        let alice_credential_bundle = CredentialBundle::new(
            "Alice".into(),
            CredentialType::Basic,
            ciphersuite.signature_scheme(),
            crypto,
        )
        .unwrap();
        let bob_credential_bundle = CredentialBundle::new(
            "Bob".into(),
            CredentialType::Basic,
            ciphersuite.signature_scheme(),
            crypto,
        )
        .unwrap();
        let charlie_credential_bundle = CredentialBundle::new(
            "Charlie".into(),
            CredentialType::Basic,
            ciphersuite.signature_scheme(),
            crypto,
        )
        .unwrap();

        // Generate KeyPackages
        let bob_key_package_bundle = KeyPackageBundle::new(
            &[ciphersuite.name()],
            &bob_credential_bundle,
            crypto,
            Vec::new(),
        )
        .unwrap();
        let bob_key_package = bob_key_package_bundle.key_package();

        let charlie_key_package_bundle = KeyPackageBundle::new(
            &[ciphersuite.name()],
            &charlie_credential_bundle,
            crypto,
            Vec::new(),
        )
        .unwrap();
        let charlie_key_package = charlie_key_package_bundle.key_package();

        let alice_key_package_bundle = KeyPackageBundle::new(
            &[ciphersuite.name()],
            &alice_credential_bundle,
            crypto,
            Vec::new(),
        )
        .unwrap();

        // Alice creates a group
        let mut group_alice = MlsGroup::builder(GroupId::random(crypto), alice_key_package_bundle)
            .build(crypto)
            .expect("Error creating group.");

        // Alice adds Bob
        let bob_add_proposal = group_alice
            .create_add_proposal(
                framing_parameters,
                &alice_credential_bundle,
                bob_key_package.clone(),
                crypto,
            )
            .expect("Could not create proposal.");

        let mut proposal_store = ProposalStore::from_staged_proposal(
            StagedProposal::from_mls_plaintext(ciphersuite, crypto, bob_add_proposal)
                .expect("Could not create StagedProposal."),
        );

        let params = CreateCommitParams::builder()
            .framing_parameters(framing_parameters)
            .credential_bundle(&alice_credential_bundle)
            .proposal_store(&proposal_store)
            .force_self_update(false)
            .build();
        let (commit, _welcome_option, _kpb_option) = group_alice
            .create_commit(params, crypto)
            .expect("Error creating Commit");

        let staged_commit = group_alice
            .stage_commit(&commit, &proposal_store, &[], None, crypto)
            .expect("Could not stage Commit");
        group_alice.merge_commit(staged_commit);

        // Alice adds Charlie

        let charlie_add_proposal = group_alice
            .create_add_proposal(
                framing_parameters,
                &alice_credential_bundle,
                charlie_key_package.clone(),
                crypto,
            )
            .expect("Could not create proposal.");

        proposal_store.empty();
        proposal_store.add(
            StagedProposal::from_mls_plaintext(ciphersuite, crypto, charlie_add_proposal)
                .expect("Could not create staged proposal."),
        );

        let params = CreateCommitParams::builder()
            .framing_parameters(framing_parameters)
            .credential_bundle(&alice_credential_bundle)
            .proposal_store(&proposal_store)
            .force_self_update(false)
            .build();
        let (commit, welcome_option, _kpb_option) = group_alice
            .create_commit(params, crypto)
            .expect("Error creating Commit");

        let staged_commit = group_alice
            .stage_commit(&commit, &proposal_store, &[], None, crypto)
            .expect("Could not stage Commit");
        group_alice.merge_commit(staged_commit);

        let mut group_charlie = MlsGroup::new_from_welcome(
            welcome_option.unwrap(),
            Some(group_alice.tree().public_key_tree_copy()),
            charlie_key_package_bundle,
            None,
            crypto,
        )
        .expect("Charlie: Error creating group from Welcome");

        // Alice removes Bob
        let bob_remove_proposal = group_alice
            .create_remove_proposal(
                framing_parameters,
                &alice_credential_bundle,
                LeafIndex::from(1usize),
                crypto,
            )
            .expect("Could not create proposal.");

        proposal_store.empty();
        proposal_store.add(
            StagedProposal::from_mls_plaintext(ciphersuite, crypto, bob_remove_proposal)
                .expect("Could not create staged proposal."),
        );

        let params = CreateCommitParams::builder()
            .framing_parameters(framing_parameters)
            .credential_bundle(&alice_credential_bundle)
            .proposal_store(&proposal_store)
            .force_self_update(false)
            .build();
        let (commit, _welcome_option, kpb_option) = group_alice
            .create_commit(params, crypto)
            .expect("Error creating Commit");

        let staged_commit = group_charlie
            .stage_commit(&commit, &proposal_store, &[], None, crypto)
            .expect("Charlie: Could not stage Commit");
        group_charlie.merge_commit(staged_commit);
        let staged_commit = group_alice
            .stage_commit(
                &commit,
                &proposal_store,
                &[kpb_option.unwrap()],
                None,
                crypto,
            )
            .expect("Alice: Could not stage Commit");
        group_alice.merge_commit(staged_commit);

        _print_tree(&group_alice.tree(), "Alice tree");
        _print_tree(&group_charlie.tree(), "Charlie tree");

        // Alice sends a message with a sender that points to a blank leaf
        // Expected result: MlsCiphertextError::UnknownSender

        let bogus_sender = LeafIndex::from(1usize);
        let bogus_sender_message = MlsPlaintext::new_application(
            bogus_sender,
            &[],
            &[1, 2, 3],
            &alice_credential_bundle,
            group_alice.context(),
<<<<<<< HEAD
            &MembershipKey::from_secret(Secret::random(ciphersuite, crypto, None)),
=======
            &MembershipKey::from_secret(
                Secret::random(ciphersuite, crypto, None).expect("Not enough randomness."),
            ),
>>>>>>> 3f75a1d5
            crypto,
        )
        .expect("Could not create new MlsPlaintext.");

        let enc_message = MlsCiphertext::try_from_plaintext(
            &bogus_sender_message,
            ciphersuite,
            crypto,
            group_alice.context(),
            LeafIndex::from(1usize),
            Secrets {
                epoch_secrets: group_alice.epoch_secrets(),
                secret_tree: &mut group_alice.secret_tree_mut(),
            },
            0,
        )
        .expect("Encryption error");

        let received_message = group_charlie
            .decrypt(&enc_message, crypto)
            .expect("error decrypting message");
        let received_message = group_charlie.verify(received_message, crypto);
        assert_eq!(
            received_message.unwrap_err(),
            MlsGroupError::MlsPlaintextError(MlsPlaintextError::UnknownSender)
        );

        // Alice sends a message with a sender that is outside of the group
        // Expected result: MlsCiphertextError::GenerationOutOfBound
        let bogus_sender = LeafIndex::from(100usize);
        let bogus_sender_message = MlsPlaintext::new_application(
            bogus_sender,
            &[],
            &[1, 2, 3],
            &alice_credential_bundle,
            group_alice.context(),
<<<<<<< HEAD
            &MembershipKey::from_secret(Secret::random(ciphersuite, crypto, None)),
=======
            &MembershipKey::from_secret(
                Secret::random(ciphersuite, crypto, None).expect("Not enough randomness."),
            ),
>>>>>>> 3f75a1d5
            crypto,
        )
        .expect("Could not create new MlsPlaintext.");

        let mut secret_tree = SecretTree::new(
            EncryptionSecret::random(ciphersuite, crypto),
            LeafIndex::from(100usize),
        );

        let enc_message = MlsCiphertext::try_from_plaintext(
            &bogus_sender_message,
            ciphersuite,
            crypto,
            group_alice.context(),
            LeafIndex::from(99usize),
            Secrets {
                epoch_secrets: group_alice.epoch_secrets(),
                secret_tree: &mut secret_tree,
            },
            0,
        )
        .expect("Encryption error");

        let received_message = group_charlie.decrypt(&enc_message, crypto);
        assert_eq!(
            received_message.unwrap_err(),
            MlsGroupError::MlsCiphertextError(MlsCiphertextError::GenerationOutOfBound)
        );
    }
}

#[test]
fn confirmation_tag_presence() {
    let crypto = &OpenMlsRustCrypto::default();

    for ciphersuite in Config::supported_ciphersuites() {
        let group_aad = b"Alice's test group";
        let framing_parameters = FramingParameters::new(group_aad, WireFormat::MlsPlaintext);

        // Define credential bundles
        let alice_credential_bundle = CredentialBundle::new(
            "Alice".into(),
            CredentialType::Basic,
            ciphersuite.signature_scheme(),
            crypto,
        )
        .unwrap();
        let bob_credential_bundle = CredentialBundle::new(
            "Bob".into(),
            CredentialType::Basic,
            ciphersuite.signature_scheme(),
            crypto,
        )
        .unwrap();

        // Generate KeyPackages
        let bob_key_package_bundle = KeyPackageBundle::new(
            &[ciphersuite.name()],
            &bob_credential_bundle,
            crypto,
            Vec::new(),
        )
        .unwrap();
        let bob_key_package = bob_key_package_bundle.key_package();

        let alice_key_package_bundle = KeyPackageBundle::new(
            &[ciphersuite.name()],
            &alice_credential_bundle,
            crypto,
            Vec::new(),
        )
        .unwrap();

        // Alice creates a group
        let mut group_alice = MlsGroup::builder(GroupId::random(crypto), alice_key_package_bundle)
            .build(crypto)
            .expect("Error creating group.");

        // Alice adds Bob
        let bob_add_proposal = group_alice
            .create_add_proposal(
                framing_parameters,
                &alice_credential_bundle,
                bob_key_package.clone(),
                crypto,
            )
            .expect("Could not create proposal.");

        let proposal_store = ProposalStore::from_staged_proposal(
            StagedProposal::from_mls_plaintext(ciphersuite, crypto, bob_add_proposal)
                .expect("Could not create StagedProposal."),
        );

        let params = CreateCommitParams::builder()
            .framing_parameters(framing_parameters)
            .credential_bundle(&alice_credential_bundle)
            .proposal_store(&proposal_store)
            .force_self_update(false)
            .build();
        let (mut commit, _welcome_option, _kpb_option) = group_alice
            .create_commit(params, crypto)
            .expect("Error creating Commit");

        commit.unset_confirmation_tag();

        let err = group_alice
            .stage_commit(&commit, &proposal_store, &[], None, crypto)
            .expect_err("No error despite missing confirmation tag.");

        assert_eq!(
            err,
            MlsGroupError::StageCommitError(StageCommitError::ConfirmationTagMissing)
        );
    }
}

ctest_ciphersuites!(invalid_plaintext_signature,test (ciphersuite_name: CiphersuiteName) {

        let crypto = &OpenMlsRustCrypto::default();

        log::info!("Testing ciphersuite {:?}", ciphersuite_name);
        let ciphersuite = Config::ciphersuite(ciphersuite_name).unwrap();
        let group_aad = b"Alice's test group";
        let framing_parameters = FramingParameters::new(group_aad, WireFormat::MlsPlaintext);

        // Define credential bundles
        let alice_credential_bundle = CredentialBundle::new(
            "Alice".into(),
            CredentialType::Basic,
            ciphersuite.signature_scheme(),
<<<<<<< HEAD
            crypto,
        )
        .unwrap();
        let bob_credential_bundle = CredentialBundle::new(
            "Bob".into(),
            CredentialType::Basic,
            ciphersuite.signature_scheme(),
            crypto,
        )
        .unwrap();
=======
            crypto,
        )
        .unwrap();
        let bob_credential_bundle = CredentialBundle::new(
            "Bob".into(),
            CredentialType::Basic,
            ciphersuite.signature_scheme(),
            crypto,
        )
        .unwrap();
>>>>>>> 3f75a1d5

        // Generate KeyPackages
        let bob_key_package_bundle = KeyPackageBundle::new(
            &[ciphersuite.name()],
            &bob_credential_bundle,
            crypto,
            Vec::new(),
        )
        .unwrap();
        let bob_key_package = bob_key_package_bundle.key_package();
<<<<<<< HEAD

        let alice_key_package_bundle = KeyPackageBundle::new(
            &[ciphersuite.name()],
            &alice_credential_bundle,
            crypto,
            Vec::new(),
        )
        .unwrap();

        // Alice creates a group
        let group_id = [1, 2, 3, 4];
        let mut group_alice = MlsGroup::new(
            &group_id,
            ciphersuite.name(),
            crypto,
            alice_key_package_bundle,
            MlsGroupConfig::default(),
            None, /* Initial PSK */
            None, /* MLS version */
        )
        .unwrap();

=======

        let alice_key_package_bundle = KeyPackageBundle::new(
            &[ciphersuite.name()],
            &alice_credential_bundle,
            crypto,
            Vec::new(),
        )
        .unwrap();

        // Alice creates a group
        let mut group_alice = MlsGroup::builder(GroupId::random(crypto), alice_key_package_bundle)
            .build(crypto)
            .expect("Error creating group.");

>>>>>>> 3f75a1d5
        // Alice adds Bob
        let bob_add_proposal = group_alice
            .create_add_proposal(
                framing_parameters,
                &alice_credential_bundle,
                bob_key_package.clone(),
                crypto,
            )
            .expect("Could not create proposal.");

        let mut proposal_store = ProposalStore::from_staged_proposal(
            StagedProposal::from_mls_plaintext(ciphersuite, crypto, bob_add_proposal.clone())
                .expect("Could not create StagedProposal."),
        );

        let params = CreateCommitParams::builder()
            .framing_parameters(framing_parameters)
            .credential_bundle(&alice_credential_bundle)
            .proposal_store(&proposal_store)
            .force_self_update(false)
            .build();
        let (mut commit, _welcome, _kpb_option) = group_alice
            .create_commit(params, crypto)
            .expect("Error creating Commit");

        let original_encoded_commit = commit.tls_serialize_detached().unwrap();
        let mut input_commit =
            VerifiableMlsPlaintext::tls_deserialize(&mut original_encoded_commit.as_slice())
                .unwrap();
        let original_input_commit = input_commit.clone();

        // Remove membership tag.
        let good_membership_tag = input_commit.membership_tag().clone();
        input_commit.unset_membership_tag();
        let membership_error = group_alice
            .verify_membership_tag(crypto, &mut input_commit)
            .err()
            .expect("Membership verification should have returned an error");

        assert_eq!(
            membership_error,
            MlsGroupError::MlsPlaintextError(MlsPlaintextError::VerificationError(
                VerificationError::MissingMembershipTag
            ))
        );

        // Tamper with membership tag.
        let mut modified_membership_tag = good_membership_tag
            .clone()
            .expect("There should have been a membership tag.");
        modified_membership_tag.0.mac_value[0] ^= 0xFF;
<<<<<<< HEAD
        input_commit.set_membership_tag_test(modified_membership_tag);
=======
        input_commit.set_membership_tag(modified_membership_tag);
>>>>>>> 3f75a1d5
        let membership_error = group_alice
            .verify_membership_tag(crypto, &mut input_commit)
            .err()
            .expect("Membership verification should have returned an error");

        assert_eq!(
            membership_error,
            MlsGroupError::MlsPlaintextError(MlsPlaintextError::VerificationError(
                VerificationError::InvalidMembershipTag
            ))
        );

        let decoded_commit = group_alice
            .verify(original_input_commit, crypto)
            .expect("Error verifying valid commit message");
        assert_eq!(
            decoded_commit.tls_serialize_detached().unwrap(),
            original_encoded_commit
        );

        // Tamper with signature.
        let good_signature = commit.signature().clone();
        commit.invalidate_signature();
        let encoded_commit = commit.tls_serialize_detached().unwrap();
        let input_commit =
            VerifiableMlsPlaintext::tls_deserialize(&mut encoded_commit.as_slice()).unwrap();
        let decoded_commit = group_alice.verify(input_commit, crypto);
        assert_eq!(
            decoded_commit
                .err()
                .expect("group.verify() should have returned an error"),
            MlsGroupError::MlsPlaintextError(MlsPlaintextError::CredentialError(
                CredentialError::InvalidSignature
            ))
        );

        // Fix commit
        commit.set_signature(good_signature);
        commit.set_membership_tag_test(good_membership_tag.unwrap());

        // Remove confirmation tag.
        let good_confirmation_tag = commit.confirmation_tag().cloned();
        commit.unset_confirmation_tag();


        let error = group_alice
            .stage_commit(&commit, &proposal_store, &[], None, crypto)
            .expect_err("Staging commit should have yielded an error.");
        assert_eq!(
            error,
            MlsGroupError::StageCommitError(StageCommitError::ConfirmationTagMissing)
        );

        // Tamper with confirmation tag.
        let mut modified_confirmation_tag = good_confirmation_tag
            .clone()
            .expect("There should have been a membership tag.");
        modified_confirmation_tag.0.mac_value[0] ^= 0xFF;
        commit.set_confirmation_tag(modified_confirmation_tag);
        let serialized_group_before = serde_json::to_string(&group_alice).unwrap();

        proposal_store.empty();
        proposal_store.add(
            StagedProposal::from_mls_plaintext(ciphersuite, crypto, bob_add_proposal.clone())
                .expect("Could not create staged proposal."),
        );

        let error = group_alice
            .stage_commit(&commit, &proposal_store, &[], None, crypto)
            .expect_err("Staging commit should have yielded an error.");
        assert_eq!(
            error,
            MlsGroupError::StageCommitError(StageCommitError::ConfirmationTagMismatch)
        );
        let serialized_group_after = serde_json::to_string(&group_alice).unwrap();
        assert_eq!(serialized_group_before, serialized_group_after);

        // Fix commit again and stage it.
        commit.set_confirmation_tag(good_confirmation_tag.unwrap());
        let encoded_commit = commit.tls_serialize_detached().unwrap();
        let input_commit =
            VerifiableMlsPlaintext::tls_deserialize(&mut encoded_commit.as_slice()).unwrap();
        let decoded_commit = group_alice
            .verify(input_commit, crypto)
            .expect("Error verifying commit");
        assert_eq!(
            original_encoded_commit,
            decoded_commit.tls_serialize_detached().unwrap()
        );

        proposal_store.empty();
        proposal_store.add(
            StagedProposal::from_mls_plaintext(ciphersuite, crypto, bob_add_proposal)
                .expect("Could not create staged proposal."),
        );

        group_alice
            .stage_commit(&decoded_commit, &proposal_store, &[], None, crypto)
            .expect("Alice: Error staging commit.");
    }
);<|MERGE_RESOLUTION|>--- conflicted
+++ resolved
@@ -517,13 +517,9 @@
             &[1, 2, 3],
             &alice_credential_bundle,
             group_alice.context(),
-<<<<<<< HEAD
-            &MembershipKey::from_secret(Secret::random(ciphersuite, crypto, None)),
-=======
             &MembershipKey::from_secret(
                 Secret::random(ciphersuite, crypto, None).expect("Not enough randomness."),
             ),
->>>>>>> 3f75a1d5
             crypto,
         )
         .expect("Could not create new MlsPlaintext.");
@@ -560,13 +556,9 @@
             &[1, 2, 3],
             &alice_credential_bundle,
             group_alice.context(),
-<<<<<<< HEAD
-            &MembershipKey::from_secret(Secret::random(ciphersuite, crypto, None)),
-=======
             &MembershipKey::from_secret(
                 Secret::random(ciphersuite, crypto, None).expect("Not enough randomness."),
             ),
->>>>>>> 3f75a1d5
             crypto,
         )
         .expect("Could not create new MlsPlaintext.");
@@ -697,7 +689,6 @@
             "Alice".into(),
             CredentialType::Basic,
             ciphersuite.signature_scheme(),
-<<<<<<< HEAD
             crypto,
         )
         .unwrap();
@@ -708,18 +699,6 @@
             crypto,
         )
         .unwrap();
-=======
-            crypto,
-        )
-        .unwrap();
-        let bob_credential_bundle = CredentialBundle::new(
-            "Bob".into(),
-            CredentialType::Basic,
-            ciphersuite.signature_scheme(),
-            crypto,
-        )
-        .unwrap();
->>>>>>> 3f75a1d5
 
         // Generate KeyPackages
         let bob_key_package_bundle = KeyPackageBundle::new(
@@ -730,30 +709,6 @@
         )
         .unwrap();
         let bob_key_package = bob_key_package_bundle.key_package();
-<<<<<<< HEAD
-
-        let alice_key_package_bundle = KeyPackageBundle::new(
-            &[ciphersuite.name()],
-            &alice_credential_bundle,
-            crypto,
-            Vec::new(),
-        )
-        .unwrap();
-
-        // Alice creates a group
-        let group_id = [1, 2, 3, 4];
-        let mut group_alice = MlsGroup::new(
-            &group_id,
-            ciphersuite.name(),
-            crypto,
-            alice_key_package_bundle,
-            MlsGroupConfig::default(),
-            None, /* Initial PSK */
-            None, /* MLS version */
-        )
-        .unwrap();
-
-=======
 
         let alice_key_package_bundle = KeyPackageBundle::new(
             &[ciphersuite.name()],
@@ -768,7 +723,6 @@
             .build(crypto)
             .expect("Error creating group.");
 
->>>>>>> 3f75a1d5
         // Alice adds Bob
         let bob_add_proposal = group_alice
             .create_add_proposal(
@@ -820,11 +774,7 @@
             .clone()
             .expect("There should have been a membership tag.");
         modified_membership_tag.0.mac_value[0] ^= 0xFF;
-<<<<<<< HEAD
-        input_commit.set_membership_tag_test(modified_membership_tag);
-=======
         input_commit.set_membership_tag(modified_membership_tag);
->>>>>>> 3f75a1d5
         let membership_error = group_alice
             .verify_membership_tag(crypto, &mut input_commit)
             .err()
