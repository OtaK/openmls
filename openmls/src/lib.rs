--- conflicted
+++ resolved
@@ -31,12 +31,8 @@
 #[macro_use]
 pub mod test_utils;
 
-<<<<<<< HEAD
-pub mod binary_tree;
-pub mod treesync;
-=======
 mod binary_tree;
->>>>>>> 759a1f1c
+mod treesync;
 
 pub mod ciphersuite;
 pub mod config;
@@ -53,7 +49,5 @@
 mod schedule;
 pub mod tree;
 
-pub use crate::tree::node;
-
 /// Single place, re-exporting the most used public functions.
 pub mod prelude;