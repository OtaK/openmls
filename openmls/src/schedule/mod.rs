--- conflicted
+++ resolved
@@ -158,25 +158,16 @@
     secret: Secret,
 }
 
-<<<<<<< HEAD
 impl From<PathSecret> for CommitSecret {
     fn from(path_secret: PathSecret) -> Self {
         CommitSecret {
             secret: path_secret.secret(),
         }
-=======
-impl Default for CommitSecret {
-    fn default() -> Self {
-        CommitSecret {
-            secret: Secret::default(),
-        }
-    }
-}
+
 
 impl From<Secret> for CommitSecret {
     fn from(secret: Secret) -> Self {
         Self { secret }
->>>>>>> 04401ee2
     }
 }
 
