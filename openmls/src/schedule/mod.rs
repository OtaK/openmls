--- conflicted
+++ resolved
@@ -158,25 +158,11 @@
     secret: Secret,
 }
 
-<<<<<<< HEAD
-impl Default for CommitSecret {
-    fn default() -> Self {
-        CommitSecret {
-            secret: Secret::default(),
-        }
-    }
-}
-
 impl From<PathSecret> for CommitSecret {
     fn from(path_secret: PathSecret) -> Self {
         CommitSecret {
             secret: path_secret.secret(),
         }
-=======
-impl From<Secret> for CommitSecret {
-    fn from(secret: Secret) -> Self {
-        Self { secret }
->>>>>>> d7d34a2d
     }
 }
 
