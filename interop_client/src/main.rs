--- conflicted
+++ resolved
@@ -624,19 +624,11 @@
         let upt = interop_group
             .group
             .decrypt(&message, &self.crypto_provider)
-<<<<<<< HEAD
-            .map_err(|e| into_status(e.into()))?;
-        let application_data = interop_group
-            .group
-            .verify(upt, &self.crypto_provider)
-            .map_err(|e| into_status(e.into()))?
-=======
             .map_err(into_status)?;
         let application_data = interop_group
             .group
             .verify(upt, &self.crypto_provider)
             .map_err(into_status)?
->>>>>>> 3f75a1d5
             .as_application_message()
             .map_err(|e| into_status(e.into()))?
             .to_vec();
@@ -894,11 +886,7 @@
         let (commit, option_welcome, option_kpb) = interop_group
             .group
             .create_commit(params, &self.crypto_provider)
-<<<<<<< HEAD
-            .map_err(|e| into_status(e))?;
-=======
             .map_err(into_status)?;
->>>>>>> 3f75a1d5
 
         if let Some(kpb) = option_kpb {
             interop_group.own_kpbs.push(kpb)
