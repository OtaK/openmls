use openmls::{group::EmptyInputError, prelude::*};

use std::fs::File;
use std::path::Path;

/// Validator function for AddProposals
/// `(managed_group: &ManagedGroup, sender: &Credential, added_member:
/// &Credential) -> bool`
fn validate_add(
    _managed_group: &ManagedGroup,
    _sender: &Credential,
    _added_member: &Credential,
) -> bool {
    true
}
/// Validator function for RemoveProposals
/// `(managed_group: &ManagedGroup, sender: &Credential, removed_member:
/// &Credential) -> bool`
fn validate_remove(
    _managed_group: &ManagedGroup,
    _sender: &Credential,
    _removed_member: &Credential,
) -> bool {
    true
}

fn own_identity(managed_group: &ManagedGroup) -> Vec<u8> {
    match managed_group.credential() {
        Ok(credential) => credential.identity().clone(),
        Err(_) => "us".as_bytes().to_vec(),
    }
}

/// Auto-save
/// `(managed_group: &ManagedGroup)`
fn auto_save(managed_group: &ManagedGroup) {
    let name = String::from_utf8(own_identity(managed_group))
        .expect("Could not create name from identity")
        .to_lowercase();
    let filename = format!("target/test_managed_group_{}.json", &name);
    let path = Path::new(&filename);
    let out_file = &mut File::create(&path).expect("Could not create file");
    managed_group
        .save(out_file)
        .expect("Could not write group state to file");
}

<<<<<<< HEAD
/// Event listener function for AddProposals
/// `(managed_group: &ManagedGroup, aad: &[u8], sender: &Credential,
/// added_member: &Credential)`
fn member_added(
    managed_group: &ManagedGroup,
    _aad: &[u8],
    sender: &Credential,
    added_member: &Credential,
) {
    println!(
        "AddProposal received in group '{}' by us: '{}' added '{}'",
        str::from_utf8(&managed_group.group_id().as_slice()).unwrap(),
        str::from_utf8(sender.identity()).unwrap(),
        str::from_utf8(added_member.identity()).unwrap(),
    );
}
/// Event listener function for RemoveProposals when a member was removed
/// `(managed_group: &ManagedGroup, aad: &[u8], removal: &Removal)`
fn member_removed(managed_group: &ManagedGroup, _aad: &[u8], removal: &Removal) {
    print!(
        "RemoveProposal received in group '{}' by us: ",
        str::from_utf8(&managed_group.group_id().as_slice()).unwrap(),
    );
    match removal {
        Removal::WeLeft => {
            println!("We left");
        }
        Removal::WeWereRemovedBy(remover) => {
            println!(
                "'{}' removed us",
                str::from_utf8(remover.identity()).unwrap(),
            );
        }
        Removal::TheyLeft(leaver) => {
            println!("'{}' left", str::from_utf8(leaver.identity()).unwrap(),);
        }
        Removal::TheyWereRemovedBy(leaver, remover) => {
            println!(
                "'{}' removed '{}'",
                str::from_utf8(remover.identity()).unwrap(),
                str::from_utf8(leaver.identity()).unwrap(),
            );
        }
    }
}
/// Event listener function for UpdateProposals
/// `(managed_group: &ManagedGroup, aad: &[u8], sender: &Credential,
/// update_proposal: &UpdateProposal)`
fn member_updated(managed_group: &ManagedGroup, _aad: &[u8], updated_member: &Credential) {
    println!(
        "UpdateProposal received in group '{}' by '{}': '{}'",
        str::from_utf8(&managed_group.group_id().as_slice()).unwrap(),
        str::from_utf8(&own_identity(managed_group)).unwrap(),
        str::from_utf8(updated_member.identity()).unwrap(),
    );
}
/// Event listener function for application messages
/// `(managed_group: &ManagedGroup, aad: &[u8], sender: &Credential, message:
/// &[u8])`
fn app_message_received(
    managed_group: &ManagedGroup,
    _aad: &[u8],
    sender: &Credential,
    message: &[u8],
) {
    println!(
        "Message received in group '{}' by '{}' from '{}': {}",
        str::from_utf8(&managed_group.group_id().as_slice()).unwrap(),
        str::from_utf8(&own_identity(managed_group)).unwrap(),
        str::from_utf8(sender.identity()).unwrap(),
        str::from_utf8(message).unwrap()
    );
}
/// Event listener function for invalid messages
/// `(managed_group: &ManagedGroup, aad_option: Option<&[u8]>, sender_option:
/// Option<&Sender>, error: InvalidMessageError)`
fn invalid_message_received(managed_group: &ManagedGroup, error: InvalidMessageError) {
    match error {
        InvalidMessageError::InvalidCiphertext(aad) => {
            println!(
                "Invalid ciphertext message received in group '{}' by '{}' with AAD {:?}",
                str::from_utf8(&managed_group.group_id().as_slice()).unwrap(),
                str::from_utf8(&own_identity(managed_group)).unwrap(),
                aad
            );
        }
        _ => {
            println!("{:?}", error);
        }
    }
}
/// Event listener function for errors that occur
/// `(managed_group: &ManagedGroup, error: ManagedGroupError)`
fn error_occured(managed_group: &ManagedGroup, error: ManagedGroupError) {
    println!(
        "Error occured in group {}: {:?}",
        str::from_utf8(&managed_group.group_id().as_slice()).unwrap(),
        error
    );
}

=======
>>>>>>> 83b93b2b
/// This test simulates various group operations like Add, Update, Remove in a
/// small group
///  - Alice creates a group
///  - Alice adds Bob
///  - Alice sends a message to Bob
///  - Bob updates and commits
///  - Alice updates and commits
///  - Bob adds Charlie
///  - Charlie sends a message to the group
///  - Charlie updates and commits
///  - Charlie removes Bob
///  - Alice removes Charlie and adds Bob
///  - Bob leaves
///  - Test auto-save
#[test]
fn managed_group_operations() {
    for ciphersuite in Config::supported_ciphersuites() {
        for handshake_message_format in vec![
            HandshakeMessageFormat::Plaintext,
            HandshakeMessageFormat::Ciphertext,
        ]
        .into_iter()
        {
            let group_id = GroupId::from_slice(b"Test Group");

            let key_store = KeyStore::default();

            // Generate credential bundles
            let alice_credential = key_store
                .generate_credential(
                    "Alice".into(),
                    CredentialType::Basic,
                    ciphersuite.signature_scheme(),
                )
                .unwrap();

            let bob_credential = key_store
                .generate_credential(
                    "Bob".into(),
                    CredentialType::Basic,
                    ciphersuite.signature_scheme(),
                )
                .unwrap();

            let charlie_credential = key_store
                .generate_credential(
                    "Charlie".into(),
                    CredentialType::Basic,
                    ciphersuite.signature_scheme(),
                )
                .unwrap();

            // Generate KeyPackages
            let alice_key_package = key_store
                .generate_key_package(&[ciphersuite.name()], &alice_credential, vec![])
                .unwrap();

            let bob_key_package = key_store
                .generate_key_package(&[ciphersuite.name()], &bob_credential, vec![])
                .unwrap();

            // Define the managed group configuration

            let update_policy = UpdatePolicy::default();
            let callbacks = ManagedGroupCallbacks::new()
                .with_validate_add(validate_add)
                .with_validate_remove(validate_remove)
                .with_auto_save(auto_save);
            let managed_group_config =
                ManagedGroupConfig::new(handshake_message_format, update_policy, 0, 0, callbacks);

            // === Alice creates a group ===
            let mut alice_group = ManagedGroup::new(
                &key_store,
                &managed_group_config,
                group_id,
                &alice_key_package.hash(),
            )
            .unwrap();

            // === Alice adds Bob ===
            let (queued_messages, welcome) =
                match alice_group.add_members(&key_store, &[bob_key_package]) {
                    Ok((qm, welcome)) => (qm, welcome),
                    Err(e) => panic!("Could not add member to group: {:?}", e),
                };

            let events = alice_group
                .process_messages(queued_messages.clone())
                .expect("The group is no longer active");

            // Check that we received the correct event
            match events.last().expect("Expected an event to be returned") {
                GroupEvent::MemberAdded(member_added_event) => {
                    assert_eq!(
                        member_added_event.sender(),
                        alice_credential_bundle.credential()
                    );
                    assert_eq!(
                        member_added_event.added_member(),
                        bob_credential_bundle.credential()
                    );
                }
                _ => unreachable!("Expected a MemberAdded event"),
            }

            // Check that the group now has two members
            assert_eq!(alice_group.members().len(), 2);

            // Check that Alice & Bob are the members of the group
            let members = alice_group.members();
            assert_eq!(members[0].identity(), b"Alice");
            assert_eq!(members[1].identity(), b"Bob");

            let mut bob_group = ManagedGroup::new_from_welcome(
                &key_store,
                &managed_group_config,
                welcome,
                Some(alice_group.export_ratchet_tree()),
            )
            .expect("Error creating group from Welcome");

            // Make sure that both groups have the same members
            assert_eq!(alice_group.members(), bob_group.members());

            // Make sure that both groups have the same authentication secret
            assert_eq!(
                alice_group.authentication_secret(),
                bob_group.authentication_secret()
            );

            // === Alice sends a message to Bob ===
            let message_alice = b"Hi, I'm Alice!";
            let queued_message = alice_group
                .create_message(&key_store, message_alice)
                .expect("Error creating application message");
            let events = bob_group
                .process_messages(vec![queued_message])
                .expect("The group is no longer active");

            // Check that we received the correct event
            match events.last().expect("Expected an event to be returned") {
                GroupEvent::ApplicationMessage(application_message_event) => {
                    assert_eq!(
                        application_message_event.sender(),
                        alice_credential_bundle.credential()
                    );
                    assert_eq!(application_message_event.message(), message_alice);
                }
                _ => unreachable!("Expected an ApplicationMessage event"),
            }

            // === Bob updates and commits ===
            let (queued_messages, welcome_option) = match bob_group.self_update(&key_store, None) {
                Ok(qm) => qm,
                Err(e) => panic!("Error performing self-update: {:?}", e),
            };
            let alice_events = alice_group
                .process_messages(queued_messages.clone())
                .expect("The group is no longer active");
            let bob_events = bob_group
                .process_messages(queued_messages.clone())
                .expect("The group is no longer active");

            // Check that the events are equal
            assert_eq!(alice_events, bob_events);

            // Check that we received the correct event
            match alice_events
                .last()
                .expect("Expected an event to be returned")
            {
                GroupEvent::MemberUpdated(member_updated_event) => {
                    assert_eq!(
                        member_updated_event.updated_member(),
                        bob_credential_bundle.credential()
                    );
                }
                _ => unreachable!("Expected an ApplicationMessage event"),
            }

            // Check we didn't receive a Welcome message
            assert!(welcome_option.is_none());

            // Check that both groups have the same state
            assert_eq!(
                alice_group.export_secret("", &[], 32),
                bob_group.export_secret("", &[], 32)
            );

            // Make sure that both groups have the same public tree
            assert_eq!(
                alice_group.export_ratchet_tree(),
                bob_group.export_ratchet_tree()
            );

            // === Alice updates and commits ===
            let queued_messages = match alice_group.propose_self_update(&key_store, None) {
                Ok(qm) => qm,
                Err(e) => panic!("Error performing self-update: {:?}", e),
            };
            alice_group
                .process_messages(queued_messages.clone())
                .expect("The group is no longer active");
            bob_group
                .process_messages(queued_messages.clone())
                .expect("The group is no longer active");

<<<<<<< HEAD
            let (queued_messages, _welcome_option) =
                match alice_group.process_pending_proposals(&key_store) {
                    Ok(qm) => qm,
                    Err(e) => panic!("Error performing self-update: {:?}", e),
                };
            alice_group
=======
            let (queued_messages, _welcome_option) = match alice_group.process_pending_proposals() {
                Ok(qm) => qm,
                Err(e) => panic!("Error performing self-update: {:?}", e),
            };
            let alice_events = alice_group
>>>>>>> 83b93b2b
                .process_messages(queued_messages.clone())
                .expect("The group is no longer active");
            let bob_events = bob_group
                .process_messages(queued_messages.clone())
                .expect("The group is no longer active");

            // Check that the events are equel
            assert_eq!(alice_events, bob_events);

            // Check that we received the correct event
            match alice_events
                .last()
                .expect("Expected an event to be returned")
            {
                GroupEvent::MemberUpdated(member_updated_event) => {
                    assert_eq!(
                        member_updated_event.updated_member(),
                        alice_credential_bundle.credential()
                    );
                }
                _ => unreachable!("Expected a MemberUpdated event"),
            }

            // Check that both groups have the same state
            assert_eq!(
                alice_group.export_secret("", &[], 32),
                bob_group.export_secret("", &[], 32)
            );

            // Make sure that both groups have the same public tree
            assert_eq!(
                alice_group.export_ratchet_tree(),
                bob_group.export_ratchet_tree()
            );

            // === Bob adds Charlie ===
            let charlie_key_package = key_store
                .generate_key_package(&[ciphersuite.name()], &charlie_credential, vec![])
                .unwrap();

            let (queued_messages, welcome) =
                match bob_group.add_members(&key_store, &[charlie_key_package]) {
                    Ok((qm, welcome)) => (qm, welcome),
                    Err(e) => panic!("Could not add member to group: {:?}", e),
                };

            alice_group
                .process_messages(queued_messages.clone())
                .expect("The group is no longer active");
            bob_group
                .process_messages(queued_messages.clone())
                .expect("The group is no longer active");

            let mut charlie_group = ManagedGroup::new_from_welcome(
                &key_store,
                &managed_group_config,
                welcome,
                Some(bob_group.export_ratchet_tree()),
            )
            .expect("Error creating group from Welcome");

            // Make sure that all groups have the same public tree
            assert_eq!(
                alice_group.export_ratchet_tree(),
                bob_group.export_ratchet_tree(),
            );
            assert_eq!(
                alice_group.export_ratchet_tree(),
                charlie_group.export_ratchet_tree()
            );

            // Check that Alice, Bob & Charlie are the members of the group
            let members = alice_group.members();
            assert_eq!(members[0].identity(), b"Alice");
            assert_eq!(members[1].identity(), b"Bob");
            assert_eq!(members[2].identity(), b"Charlie");

            // === Charlie sends a message to the group ===
            let message_charlie = b"Hi, I'm Charlie!";
            let queued_message = charlie_group
                .create_message(&key_store, message_charlie)
                .expect("Error creating application message");
            alice_group
                .process_messages(vec![queued_message.clone()])
                .expect("The group is no longer active");
            bob_group
                .process_messages(vec![queued_message])
                .expect("The group is no longer active");

            // === Charlie updates and commits ===
            let (queued_messages, welcome_option) =
                match charlie_group.self_update(&key_store, None) {
                    Ok(qm) => qm,
                    Err(e) => panic!("Error performing self-update: {:?}", e),
                };
            alice_group
                .process_messages(queued_messages.clone())
                .expect("The group is no longer active");
            bob_group
                .process_messages(queued_messages.clone())
                .expect("The group is no longer active");
            charlie_group
                .process_messages(queued_messages.clone())
                .expect("The group is no longer active");

            // Check we didn't receive a Welcome message
            assert!(welcome_option.is_none());

            // Check that all groups have the same state
            assert_eq!(
                alice_group.export_secret("", &[], 32),
                bob_group.export_secret("", &[], 32)
            );
            assert_eq!(
                alice_group.export_secret("", &[], 32),
                charlie_group.export_secret("", &[], 32)
            );

            // Make sure that all groups have the same public tree
            assert_eq!(
                alice_group.export_ratchet_tree(),
                bob_group.export_ratchet_tree(),
            );
            assert_eq!(
                alice_group.export_ratchet_tree(),
                charlie_group.export_ratchet_tree()
            );

            // === Charlie removes Bob ===
            let (queued_messages, welcome_option) =
                match charlie_group.remove_members(&key_store, &[1]) {
                    Ok(qm) => qm,
                    Err(e) => panic!("Could not remove member from group: {:?}", e),
                };

            // Check that Bob's group is still active
            assert!(bob_group.is_active());

            let alice_events = alice_group
                .process_messages(queued_messages.clone())
                .expect("The group is no longer active");
            let bob_events = bob_group
                .process_messages(queued_messages.clone())
                .expect("The group is no longer active");
            charlie_group
                .process_messages(queued_messages.clone())
                .expect("The group is no longer active");

            // Check that we receive the correct event for Alice
            match alice_events
                .first()
                .expect("Expected an event to be returned")
            {
                GroupEvent::MemberRemoved(member_removed_event) => {
                    match member_removed_event.removal() {
                        Removal::TheyWereRemovedBy(leaver, remover) => {
                            assert_eq!(remover, charlie_credential_bundle.credential());
                            assert_eq!(leaver, bob_credential_bundle.credential());
                        }
                        _ => {
                            unreachable!("We should not be here")
                        }
                    }
                }
                _ => unreachable!("Expected a MemberRemoved event"),
            }

            // Check that we receive the correct event for Bob
            match bob_events
                .first()
                .expect("Expected an event to be returned")
            {
                GroupEvent::MemberRemoved(member_removed_event) => {
                    match member_removed_event.removal() {
                        Removal::WeWereRemovedBy(remover) => {
                            assert_eq!(remover, charlie_credential_bundle.credential());
                        }
                        _ => {
                            unreachable!("We should not be here")
                        }
                    }
                }
                _ => unreachable!("Expected a MemberRemoved event"),
            }

            // Check we didn't receive a Welcome message
            assert!(welcome_option.is_none());

            // Check that Bob's group is no longer active
            assert!(!bob_group.is_active());

            // Make sure that all groups have the same public tree
            assert_eq!(
                alice_group.export_ratchet_tree(),
                charlie_group.export_ratchet_tree()
            );

            // Make sure the group only contains two members
            assert_eq!(alice_group.members().len(), 2);

            // Check that Alice & Charlie are the members of the group
            let members = alice_group.members();
            assert_eq!(members[0].identity(), b"Alice");
            assert_eq!(members[1].identity(), b"Charlie");

            // Check that Bob can no longer send messages
            assert!(bob_group
                .create_message(&key_store, b"Should not go through")
                .is_err());

            // === Alice removes Charlie and re-adds Bob ===

            // Create a new KeyPackageBundle for Bob
            let bob_key_package = key_store
                .generate_key_package(&[ciphersuite.name()], &bob_credential, vec![])
                .unwrap();

            // Create RemoveProposal and process it
            let queued_messages = alice_group
                .propose_remove_members(&key_store, &[2])
                .expect("Could not create proposal to remove Charlie");
            alice_group
                .process_messages(queued_messages.clone())
                .expect("The group is no longer active");
            charlie_group
                .process_messages(queued_messages.clone())
                .expect("The group is no longer active");

            // Create AddProposal and process it
            let queued_messages = alice_group
                .propose_add_members(&key_store, &[bob_key_package.clone()])
                .expect("Could not create proposal to add Bob");
            alice_group
                .process_messages(queued_messages.clone())
                .expect("The group is no longer active");
            charlie_group
                .process_messages(queued_messages.clone())
                .expect("The group is no longer active");

            // Commit to the proposals and process it
            let (queued_messages, welcome_option) = alice_group
                .process_pending_proposals(&key_store)
                .expect("Could not flush proposals");
            alice_group
                .process_messages(queued_messages.clone())
                .expect("The group is no longer active");
            charlie_group
                .process_messages(queued_messages.clone())
                .expect("The group is no longer active");

            // Make sure the group contains two members
            assert_eq!(alice_group.members().len(), 2);

            // Check that Alice & Bob are the members of the group
            let members = alice_group.members();
            assert_eq!(members[0].identity(), b"Alice");
            assert_eq!(members[1].identity(), b"Bob");

            // Bob creates a new group
            let mut bob_group = ManagedGroup::new_from_welcome(
                &key_store,
                &managed_group_config,
                welcome_option.expect("Welcome was not returned"),
                Some(alice_group.export_ratchet_tree()),
            )
            .expect("Error creating group from Welcome");

            // Make sure the group contains two members
            assert_eq!(alice_group.members().len(), 2);

            // Check that Alice & Bob are the members of the group
            let members = alice_group.members();
            assert_eq!(members[0].identity(), b"Alice");
            assert_eq!(members[1].identity(), b"Bob");

            // Make sure the group contains two members
            assert_eq!(bob_group.members().len(), 2);

            // Check that Alice & Bob are the members of the group
            let members = bob_group.members();
            assert_eq!(members[0].identity(), b"Alice");
            assert_eq!(members[1].identity(), b"Bob");

            // === lice sends a message to the group ===
            let message_alice = b"Hi, I'm Alice!";
            let queued_message = alice_group
                .create_message(&key_store, message_alice)
                .expect("Error creating application message");
            bob_group
                .process_messages(vec![queued_message.clone()])
                .expect("The group is no longer active");

            // === Bob leaves the group ===

            let queued_messages = bob_group
                .leave_group(&key_store)
                .expect("Could not leave group");

            alice_group
                .process_messages(queued_messages.clone())
                .expect("The group is no longer active");
            bob_group
                .process_messages(queued_messages.clone())
                .expect("The group is no longer active");

            // Should fail because you cannot remove yourself from a group
            assert_eq!(
                bob_group.process_pending_proposals(&key_store,),
                Err(ManagedGroupError::Group(GroupError::CreateCommitError(
                    CreateCommitError::CannotRemoveSelf
                )))
            );

            let (queued_messages, _welcome_option) = alice_group
                .process_pending_proposals(&key_store)
                .expect("Could not commit to proposals");

            // Check that Bob's group is still active
            assert!(bob_group.is_active());

            let alice_events = alice_group
                .process_messages(queued_messages.clone())
                .expect("The group is no longer active");
            let bob_events = bob_group
                .process_messages(queued_messages.clone())
                .expect("The group is no longer active");

            // Check that we receive the correct event for Bob
            match alice_events
                .first()
                .expect("Expected an event to be returned")
            {
                GroupEvent::MemberRemoved(member_removed_event) => {
                    match member_removed_event.removal() {
                        Removal::TheyLeft(leaver) => {
                            assert_eq!(leaver, bob_credential_bundle.credential());
                        }
                        _ => {
                            unreachable!("We should not be here")
                        }
                    }
                }
                _ => unreachable!("Expected a MemberRemoved event"),
            }

            // Check that we receive the correct event for Bob
            match bob_events
                .first()
                .expect("Expected an event to be returned")
            {
                GroupEvent::MemberRemoved(member_removed_event) => {
                    match member_removed_event.removal() {
                        Removal::WeLeft => {}
                        _ => {
                            unreachable!("We should not be here")
                        }
                    }
                }
                _ => unreachable!("Expected a MemberRemoved event"),
            }

            // Check that Bob's group is no longer active
            assert!(!bob_group.is_active());

            // Make sure the group contains one member
            assert_eq!(alice_group.members().len(), 1);

            // Check that Alice is the only member of the group
            let members = alice_group.members();
            assert_eq!(members[0].identity(), b"Alice");

            // === Auto-save ===

            // Create a new KeyPackageBundle for Bob
            let bob_key_package = key_store
                .generate_key_package(&[ciphersuite.name()], &bob_credential, vec![])
                .unwrap();

            // Add Bob to the group
            let (queued_messages, welcome) = alice_group
                .add_members(&key_store, &[bob_key_package])
                .expect("Could not add Bob");

            alice_group
                .process_messages(queued_messages)
                .expect("Could not process messages");

            let bob_group = ManagedGroup::new_from_welcome(
                &key_store,
                &managed_group_config,
                welcome,
                Some(alice_group.export_ratchet_tree()),
            )
            .expect("Could not create group from Welcome");

            assert_eq!(
                alice_group.export_secret("before load", &[], 32),
                bob_group.export_secret("before load", &[], 32)
            );

            // Re-load Bob's state from file
            let path = Path::new("target/test_managed_group_bob.json");
            let file = File::open(&path).expect("Could not open file");
            let bob_group = ManagedGroup::load(file, managed_group_config.callbacks())
                .expect("Could not load group from file");

            // Make sure the state is still the same
            assert_eq!(
                alice_group.export_secret("after load", &[], 32),
                bob_group.export_secret("after load", &[], 32)
            );
        }
    }
}

#[test]
fn test_empty_input_errors() {
    let ciphersuite = &Config::supported_ciphersuites()[0];
    let group_id = GroupId::from_slice(b"Test Group");

    let key_store = KeyStore::default();

    // Generate credential bundles
    let alice_credential = key_store
        .generate_credential(
            "Alice".into(),
            CredentialType::Basic,
            ciphersuite.signature_scheme(),
        )
        .unwrap();

    // Generate KeyPackages
    let alice_key_package = key_store
        .generate_key_package(&[ciphersuite.name()], &alice_credential, vec![])
        .unwrap();

    // Define the managed group configuration
    let update_policy = UpdatePolicy::default();
    let callbacks = ManagedGroupCallbacks::default();
    let managed_group_config = ManagedGroupConfig::new(
        HandshakeMessageFormat::Plaintext,
        update_policy,
        0,
        0,
        callbacks,
    );

    // === Alice creates a group ===
    let mut alice_group = ManagedGroup::new(
        &key_store,
        &managed_group_config,
        group_id,
        &alice_key_package.hash(),
    )
    .unwrap();

    assert_eq!(
        alice_group
            .add_members(&key_store, &[])
            .expect_err("No EmptyInputError when trying to pass an empty slice to `add_members`."),
        ManagedGroupError::EmptyInput(EmptyInputError::AddMembers)
    );
    assert_eq!(
        alice_group.remove_members(&key_store, &[]).expect_err(
            "No EmptyInputError when trying to pass an empty slice to `remove_members`."
        ),
        ManagedGroupError::EmptyInput(EmptyInputError::RemoveMembers)
    );
}<|MERGE_RESOLUTION|>--- conflicted
+++ resolved
@@ -45,110 +45,6 @@
         .expect("Could not write group state to file");
 }
 
-<<<<<<< HEAD
-/// Event listener function for AddProposals
-/// `(managed_group: &ManagedGroup, aad: &[u8], sender: &Credential,
-/// added_member: &Credential)`
-fn member_added(
-    managed_group: &ManagedGroup,
-    _aad: &[u8],
-    sender: &Credential,
-    added_member: &Credential,
-) {
-    println!(
-        "AddProposal received in group '{}' by us: '{}' added '{}'",
-        str::from_utf8(&managed_group.group_id().as_slice()).unwrap(),
-        str::from_utf8(sender.identity()).unwrap(),
-        str::from_utf8(added_member.identity()).unwrap(),
-    );
-}
-/// Event listener function for RemoveProposals when a member was removed
-/// `(managed_group: &ManagedGroup, aad: &[u8], removal: &Removal)`
-fn member_removed(managed_group: &ManagedGroup, _aad: &[u8], removal: &Removal) {
-    print!(
-        "RemoveProposal received in group '{}' by us: ",
-        str::from_utf8(&managed_group.group_id().as_slice()).unwrap(),
-    );
-    match removal {
-        Removal::WeLeft => {
-            println!("We left");
-        }
-        Removal::WeWereRemovedBy(remover) => {
-            println!(
-                "'{}' removed us",
-                str::from_utf8(remover.identity()).unwrap(),
-            );
-        }
-        Removal::TheyLeft(leaver) => {
-            println!("'{}' left", str::from_utf8(leaver.identity()).unwrap(),);
-        }
-        Removal::TheyWereRemovedBy(leaver, remover) => {
-            println!(
-                "'{}' removed '{}'",
-                str::from_utf8(remover.identity()).unwrap(),
-                str::from_utf8(leaver.identity()).unwrap(),
-            );
-        }
-    }
-}
-/// Event listener function for UpdateProposals
-/// `(managed_group: &ManagedGroup, aad: &[u8], sender: &Credential,
-/// update_proposal: &UpdateProposal)`
-fn member_updated(managed_group: &ManagedGroup, _aad: &[u8], updated_member: &Credential) {
-    println!(
-        "UpdateProposal received in group '{}' by '{}': '{}'",
-        str::from_utf8(&managed_group.group_id().as_slice()).unwrap(),
-        str::from_utf8(&own_identity(managed_group)).unwrap(),
-        str::from_utf8(updated_member.identity()).unwrap(),
-    );
-}
-/// Event listener function for application messages
-/// `(managed_group: &ManagedGroup, aad: &[u8], sender: &Credential, message:
-/// &[u8])`
-fn app_message_received(
-    managed_group: &ManagedGroup,
-    _aad: &[u8],
-    sender: &Credential,
-    message: &[u8],
-) {
-    println!(
-        "Message received in group '{}' by '{}' from '{}': {}",
-        str::from_utf8(&managed_group.group_id().as_slice()).unwrap(),
-        str::from_utf8(&own_identity(managed_group)).unwrap(),
-        str::from_utf8(sender.identity()).unwrap(),
-        str::from_utf8(message).unwrap()
-    );
-}
-/// Event listener function for invalid messages
-/// `(managed_group: &ManagedGroup, aad_option: Option<&[u8]>, sender_option:
-/// Option<&Sender>, error: InvalidMessageError)`
-fn invalid_message_received(managed_group: &ManagedGroup, error: InvalidMessageError) {
-    match error {
-        InvalidMessageError::InvalidCiphertext(aad) => {
-            println!(
-                "Invalid ciphertext message received in group '{}' by '{}' with AAD {:?}",
-                str::from_utf8(&managed_group.group_id().as_slice()).unwrap(),
-                str::from_utf8(&own_identity(managed_group)).unwrap(),
-                aad
-            );
-        }
-        _ => {
-            println!("{:?}", error);
-        }
-    }
-}
-/// Event listener function for errors that occur
-/// `(managed_group: &ManagedGroup, error: ManagedGroupError)`
-fn error_occured(managed_group: &ManagedGroup, error: ManagedGroupError) {
-    println!(
-        "Error occured in group {}: {:?}",
-        str::from_utf8(&managed_group.group_id().as_slice()).unwrap(),
-        error
-    );
-}
-
-=======
->>>>>>> 83b93b2b
 /// This test simulates various group operations like Add, Update, Remove in a
 /// small group
 ///  - Alice creates a group
@@ -243,14 +139,8 @@
             // Check that we received the correct event
             match events.last().expect("Expected an event to be returned") {
                 GroupEvent::MemberAdded(member_added_event) => {
-                    assert_eq!(
-                        member_added_event.sender(),
-                        alice_credential_bundle.credential()
-                    );
-                    assert_eq!(
-                        member_added_event.added_member(),
-                        bob_credential_bundle.credential()
-                    );
+                    assert_eq!(member_added_event.sender(), &alice_credential);
+                    assert_eq!(member_added_event.added_member(), &bob_credential);
                 }
                 _ => unreachable!("Expected a MemberAdded event"),
             }
@@ -292,10 +182,7 @@
             // Check that we received the correct event
             match events.last().expect("Expected an event to be returned") {
                 GroupEvent::ApplicationMessage(application_message_event) => {
-                    assert_eq!(
-                        application_message_event.sender(),
-                        alice_credential_bundle.credential()
-                    );
+                    assert_eq!(application_message_event.sender(), &alice_credential);
                     assert_eq!(application_message_event.message(), message_alice);
                 }
                 _ => unreachable!("Expected an ApplicationMessage event"),
@@ -322,10 +209,7 @@
                 .expect("Expected an event to be returned")
             {
                 GroupEvent::MemberUpdated(member_updated_event) => {
-                    assert_eq!(
-                        member_updated_event.updated_member(),
-                        bob_credential_bundle.credential()
-                    );
+                    assert_eq!(member_updated_event.updated_member(), &bob_credential);
                 }
                 _ => unreachable!("Expected an ApplicationMessage event"),
             }
@@ -357,20 +241,12 @@
                 .process_messages(queued_messages.clone())
                 .expect("The group is no longer active");
 
-<<<<<<< HEAD
             let (queued_messages, _welcome_option) =
                 match alice_group.process_pending_proposals(&key_store) {
                     Ok(qm) => qm,
                     Err(e) => panic!("Error performing self-update: {:?}", e),
                 };
-            alice_group
-=======
-            let (queued_messages, _welcome_option) = match alice_group.process_pending_proposals() {
-                Ok(qm) => qm,
-                Err(e) => panic!("Error performing self-update: {:?}", e),
-            };
             let alice_events = alice_group
->>>>>>> 83b93b2b
                 .process_messages(queued_messages.clone())
                 .expect("The group is no longer active");
             let bob_events = bob_group
@@ -386,10 +262,7 @@
                 .expect("Expected an event to be returned")
             {
                 GroupEvent::MemberUpdated(member_updated_event) => {
-                    assert_eq!(
-                        member_updated_event.updated_member(),
-                        alice_credential_bundle.credential()
-                    );
+                    assert_eq!(member_updated_event.updated_member(), &alice_credential);
                 }
                 _ => unreachable!("Expected a MemberUpdated event"),
             }
@@ -527,8 +400,8 @@
                 GroupEvent::MemberRemoved(member_removed_event) => {
                     match member_removed_event.removal() {
                         Removal::TheyWereRemovedBy(leaver, remover) => {
-                            assert_eq!(remover, charlie_credential_bundle.credential());
-                            assert_eq!(leaver, bob_credential_bundle.credential());
+                            assert_eq!(remover, &charlie_credential);
+                            assert_eq!(leaver, &bob_credential);
                         }
                         _ => {
                             unreachable!("We should not be here")
@@ -546,7 +419,7 @@
                 GroupEvent::MemberRemoved(member_removed_event) => {
                     match member_removed_event.removal() {
                         Removal::WeWereRemovedBy(remover) => {
-                            assert_eq!(remover, charlie_credential_bundle.credential());
+                            assert_eq!(remover, &charlie_credential);
                         }
                         _ => {
                             unreachable!("We should not be here")
@@ -706,7 +579,7 @@
                 GroupEvent::MemberRemoved(member_removed_event) => {
                     match member_removed_event.removal() {
                         Removal::TheyLeft(leaver) => {
-                            assert_eq!(leaver, bob_credential_bundle.credential());
+                            assert_eq!(leaver, &bob_credential);
                         }
                         _ => {
                             unreachable!("We should not be here")
